// SPDX-License-Identifier: MIT
// Copyright (c) 2025 Rishabh Dwivedi (rishabhdwivedi17@gmail.com)

use crate::{Slice, SliceMut};

/// Any type that is movable, destructable and equality comparable.
///
/// As per Stepanov (not exact), Type is
///   - Movable
///   - Destructable
///   - Equality comparable
<<<<<<< HEAD
pub trait SemiRegular: Eq + Send {}
impl<T> SemiRegular for T where T: Eq + Send {}
=======
pub trait SemiRegular: Send + Eq {}
impl<T> SemiRegular for T where T: Send + Eq {}
>>>>>>> 199b76dd

/// Any SemiRegular type that is cloneable.
///
/// As per Stepanov (not exact), Type is
///   - SemiRegular
///   - Cloneable
pub trait Regular: SemiRegular + Clone {}
impl<T> Regular for T where T: SemiRegular + Clone {}

/// Models a multi-pass linear sequence of elements.
///
/// Representation:
/// ```text
///   _ _ _ _ _ _
///
///   ^            ^
///   |            |
/// start   -->   end
pub trait Collection {
    /// Type of positions in the collection.
    type Position: Regular + Ord;

    /// Type of element in the collection.
    type Element;

    /// Type that is like `&Element`. For collections whose elements are in
    /// memory, its simply `&Element`.
    type ElementRef<'a>: std::ops::Deref<Target = Self::Element>
    where
        Self: 'a; // Someday if rust supports yield once coroutines like swift,
                  // then this proxy reference technique is not needed.

    /// Type representing whole collection.
    /// i.e., `Self == Slice<W> ? W : Self`
    type Whole: Collection<
        Position = Self::Position,
        Element = Self::Element,
        Whole = Self::Whole,
    >;

    /// Returns the position of first element in self,
    /// or if self is empty then start() == end()
    fn start(&self) -> Self::Position;

    /// Returns the position just after last element in collection.
    fn end(&self) -> Self::Position;

    /// Mutates given `position` to next position in collection.
    ///
    /// # Precondition
    ///   - `position != end()`
    fn form_next(&self, position: &mut Self::Position);

    /// Increments given position by `n`.
    ///
    /// # Precondition
    ///   - There are `n` valid positions in self after `position`.
    ///
    /// # Complexity
    ///   - O(1) for RandomAccessCollection; O(n) otherwise.
    fn form_next_n(&self, position: &mut Self::Position, mut n: usize) {
        while n > 0 {
            self.form_next(position);
            n -= 1;
        }
    }

    /// Increments given position by `n`, or so that it equals the given limit.
    ///
    /// # Precondition
    ///   - `limit` is a valid position in `self`.
    ///   - `limit` should be increment-reachable from `position`.
    ///
    /// # Postcondition
    ///   - Returns true if `position` has been incremented exactly by `n`
    ///     without going beyond limit, otherwise returns false.
    ///   - When the return value is false, the value `position` is equal to
    ///     `limit`.
    ///
    /// # Complexity
    ///   - O(1) for RandomAccessCollection; O(n) otherwise.
    fn form_next_n_limited_by(
        &self,
        position: &mut Self::Position,
        n: usize,
        limit: Self::Position,
    ) -> bool {
        let mut n = n;
        while *position != limit && n > 0 {
            self.form_next(position);
            n -= 1;
        }
        n == 0
    }

    /// Returns position immediately after `position`.
    ///
    /// # Precondition
    ///   - `position != end()`
    fn next(&self, mut position: Self::Position) -> Self::Position {
        self.form_next(&mut position);
        position
    }

    /// Returns nth position after `position`.
    ///
    /// # Precondition
    ///   - There are n valid positions in self after `position`.
    ///
    /// # Complexity
    ///   - O(1) for RandomAccessCollection; O(n) otherwise.
    fn next_n(&self, mut position: Self::Position, n: usize) -> Self::Position {
        self.form_next_n(&mut position, n);
        position
    }

    /// Returns `n`th position after given position, unless `n` is beyond `limit`.
    ///
    /// # Precondition
    ///   - `limit` is a valid position in `self`.
    ///   - `limit` should be increment-reachable from `position`.
    ///
    /// # Postcondition
    ///   - Returns `n`th position after given position, unless `n` is beyond `limit`.
    ///   - Otherwise, returns None.
    ///
    /// # Complexity
    ///   - O(1) for RandomAccessCollection; O(n) otherwise.
    fn next_n_limited_by(
        &self,
        mut position: Self::Position,
        n: usize,
        limit: Self::Position,
    ) -> Option<Self::Position> {
        let success = self.form_next_n_limited_by(&mut position, n, limit);
        if success {
            Some(position)
        } else {
            None
        }
    }

    /// Returns number of elements in `[from, to)`.
    ///
    /// # Precondition
    ///   - `[from, to)` represents valid positions in the collection.
    ///
    /// # Complexity
    ///   - O(1) if RandomAccessCollection; O(n) otherwise.
    fn distance(&self, mut from: Self::Position, to: Self::Position) -> usize {
        let mut dist = 0;
        while from != to {
            dist += 1;
            from = self.next(from);
        }
        dist
    }

    /// Returns number of elements in collection.
    ///
    /// # Complexity
    ///   - O(1) if RandomAccessCollection; O(n) otherwise.
    fn count(&self) -> usize {
        self.distance(self.start(), self.end())
    }

    /// Returns count less than or equal to number of elements in collection.
    ///
    /// # Complexity
    ///   - O(1) if RandomAccessCollection; O(n) otherwise.
    fn underestimated_count(&self) -> usize {
        self.count()
    }

    /// Access element at position i.
    ///
    /// # Precondition
    ///   - i is a valid position in self and i != end()
    ///
    /// # Complexity Requirement
    ///   - O(1)
    fn at(&self, i: &Self::Position) -> Self::ElementRef<'_>;

    /// Returns slice of collection in positions `[from, to)`.
    ///
    /// # Precondition
    ///   - `[from, to)` represents valid positions in collection.
    fn slice(
        &self,
        from: Self::Position,
        to: Self::Position,
    ) -> Slice<'_, Self::Whole>;
}

/// Models a collection whose elements are computed on element access.
pub trait LazyCollection: Collection
where
    Self::Whole: LazyCollection,
{
    /// Computes element at position `i`.
    ///
    /// # Precondition
    ///   - i is a valid position in self and i != end()
    ///
    /// # Complexity Requirement
    ///   - O(1)
    fn compute_at(&self, i: &Self::Position) -> Self::Element;
}

/// Models a bidirectional collection, which can be traversed forward as well as backward.
pub trait BidirectionalCollection: Collection
where
    Self::Whole: BidirectionalCollection,
{
    /// Mutates the given position to position just before `position`.
    ///
    /// # Precondition
    ///   - `position != start()`
    fn form_prior(&self, position: &mut Self::Position);

    /// Mutates the given position to nth position before `position`.
    ///
    /// # Precondition
    ///   - There are n valid positions in self before `position`.
    ///
    /// # Complexity
    ///   - O(1) for RandomAccessCollection; O(n) otherwise.
    fn form_prior_n(&self, position: &mut Self::Position, mut n: usize) {
        while n > 0 {
            self.form_prior(position);
            n -= 1;
        }
    }

    /// Decrements given position by `n`, or so that it equals the given limit.
    ///
    /// # Precondition
    ///   - `limit` is a valid position in `self`.
    ///   - `limit` should be decrement-reachable from `position`.
    ///
    /// # Postcondition
    ///   - Returns true if `position` has been decremented exactly by `n`
    ///     without going beyond limit, otherwise returns false.
    ///   - When the return value is false, the value `position` is equal to
    ///     `limit`.
    ///
    /// # Complexity
    ///   - O(1) for RandomAccessCollection; O(n) otherwise.
    fn form_prior_n_limited_by(
        &self,
        position: &mut Self::Position,
        n: usize,
        limit: Self::Position,
    ) -> bool {
        let mut n = n;
        while *position != limit && n > 0 {
            self.form_prior(position);
            n -= 1;
        }
        n == 0
    }

    /// Returns position immediately before `position`
    ///
    /// # Precondition
    ///   - `position != start()`
    fn prior(&self, mut position: Self::Position) -> Self::Position {
        self.form_prior(&mut position);
        position
    }

    /// Returns nth position before `position`
    ///
    /// # Precondition
    ///   - self has n valid positions before `position`.
    ///
    /// # Complexity
    /// n applications of before.
    fn prior_n(
        &self,
        mut position: Self::Position,
        n: usize,
    ) -> Self::Position {
        self.form_prior_n(&mut position, n);
        position
    }

    /// Returns `n`th position before given position, unless `n` is beyond `limit`.
    ///
    /// # Precondition
    ///   - `limit` is a valid position in `self`.
    ///   - `limit` should be increment-reachable from `position`.
    ///
    /// # Postcondition
    ///   - Returns `n`th position before given position, unless `n` is beyond `limit`.
    ///   - Otherwise, returns None.
    ///
    /// # Complexity
    ///   - O(1) for RandomAccessCollection; O(n) otherwise.
    fn prior_n_limited_by(
        &self,
        mut position: Self::Position,
        n: usize,
        limit: Self::Position,
    ) -> Option<Self::Position> {
        let success = self.form_prior_n_limited_by(&mut position, n, limit);
        if success {
            Some(position)
        } else {
            None
        }
    }
}

/// Models a random access collection (similar to array) where jumping to any position from any
/// other position is O(1) operation.
///
/// - RandomAccessCollection is extension of BidirectionalCollection.
/// - RandomAccessCollection enforces the Position of collection should be ordered.
/// - RandomAccessCollection doesn't add any new method but introduces complexity
///   requirements mentioned below. The complexity requirements ensure that
///   any position jump is O(1).
///
/// # Complexity Requirements
///   - `self.distance(from, to)` -> O(1).
///   - `self.form_next_n(i)` -> O(1).
///   - `self.form_prior_n(i)` -> O(1).
///   - `self.next_n(i)` -> O(1).
///   - `self.prior_n(i)` -> O(1).
///
///   NOTE: If complexity requirements are not formed any algorithm on RandomAccessCollection
///   have undefined behavior.
pub trait RandomAccessCollection: BidirectionalCollection
where
    Self::Whole: RandomAccessCollection,
{
}

/// Models a collection which supports internally reordering its element.
pub trait ReorderableCollection: Collection
where
    Self::Whole: ReorderableCollection,
{
    /// Swaps element at position i with element at position j.
    fn swap_at(&mut self, i: &Self::Position, j: &Self::Position);

    /// Returns mutable slice of collection in positions `[from, to)`.
    ///
    /// # Precondition
    ///   - `[from, to)` represents valid positions in collection.
    fn slice_mut(
        &mut self,
        from: Self::Position,
        to: Self::Position,
    ) -> SliceMut<'_, Self::Whole>;
}

/// Models a collection which supports mutating its element
pub trait MutableCollection: ReorderableCollection
where
    Self::Whole: MutableCollection,
{
    /// Mutably Access element at position i.
    ///
    /// # Precondition
    ///   - i is a valid position in self and i != end()
    ///
    /// # Complexity Requirement
    ///   - O(1)
    fn at_mut(&mut self, i: &Self::Position) -> &mut Self::Element;
}<|MERGE_RESOLUTION|>--- conflicted
+++ resolved
@@ -9,13 +9,8 @@
 ///   - Movable
 ///   - Destructable
 ///   - Equality comparable
-<<<<<<< HEAD
-pub trait SemiRegular: Eq + Send {}
-impl<T> SemiRegular for T where T: Eq + Send {}
-=======
 pub trait SemiRegular: Send + Eq {}
 impl<T> SemiRegular for T where T: Send + Eq {}
->>>>>>> 199b76dd
 
 /// Any SemiRegular type that is cloneable.
 ///
