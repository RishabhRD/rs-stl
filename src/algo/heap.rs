// SPDX-License-Identifier: MIT
// Copyright (c) 2024 Rishabh Dwivedi (rishabhdwivedi17@gmail.com)

use crate::{RandomAccessRange, SemiOutputRange};

/// Finds largest range that from start represents a heap wrt comparator.
///
/// # Precondition
///   - `[start, end)` reperesents valid position in rng.
///   - cmp follows strict-weak-ordering relationship.
///
/// # Postcondition
///   - Returns last position `i` in `[start, end)` of rng such that
///     rng at `[start, i)` is a heap with respect to cmp.
///   - Complexity: O(n) comparisions.
///
/// Where n is number of elements in `[start, end)`.
/// ```rust
/// use stl::*;
///
/// let arr = [9, 5, 4, 1, 1, 3, 2, 6];
/// let i = algo::is_heap_until_by(&arr, arr.start(), arr.end(), |x, y| x < y);
/// assert_eq!(i, 7);
/// ```
pub fn is_heap_until_by<Range, Compare>(
    rng: &Range,
    start: Range::Position,
    end: Range::Position,
    cmp: Compare,
) -> Range::Position
where
    Range: RandomAccessRange + ?Sized,
    Compare: Fn(&Range::Element, &Range::Element) -> bool,
{
    let n = rng.distance(start.clone(), end.clone());
    let mut dad: usize = 0;
    for son in 1..n {
        let son_pos = rng.after_n(start.clone(), son);
        let dad_pos = rng.after_n(start.clone(), dad);
        if cmp(rng.at(&dad_pos), rng.at(&son_pos)) {
            return son_pos;
        } else if son % 2 == 0 {
            dad += 1;
        }
    }
    end
}

/// Finds largest range that from start represents a heap.
///
/// # Precondition
///   - `[start, end)` reperesents valid position in rng.
///
/// # Postcondition
///   - Returns last position `i` in `[start, end)` of rng such that
///     rng at `[start, i)` is a heap.
///   - Complexity: O(n) comparisions.
///
/// Where n is number of elements in `[start, end)`.
/// ```rust
/// use stl::*;
///
/// let arr = [9, 5, 4, 1, 1, 3, 2, 6];
/// let i = algo::is_heap_until(&arr, arr.start(), arr.end());
/// assert_eq!(i, 7);
/// ```
pub fn is_heap_until<Range>(
    rng: &Range,
    start: Range::Position,
    end: Range::Position,
) -> Range::Position
where
    Range: RandomAccessRange + ?Sized,
    Range::Element: Ord,
{
    is_heap_until_by(rng, start, end, |x, y| x < y)
}

/// Returns true if given range is a heap wrt comparator.
///
/// # Precondition
///   - `[start, end)` represents valid positions in rng.
///   - cmp follows strict-weak-ordering relationship.
///
/// # Postcondition
///   - Returns true if range at `[start, end)` of rng is a heap wrt cmp.
///   - Otherwise, returns false.
///   - Complexity: O(n) comparisions.
///
/// Where n is number of elements in `[start, end)`.
///
/// # Example
/// ```rust
/// use stl::*;
///
/// let arr = [9, 5, 4, 1, 1, 3, 2];
/// assert!(algo::is_heap_by(&arr, arr.start(), arr.end(), |x, y| x < y));
/// ```
pub fn is_heap_by<Range, Compare>(
    rng: &Range,
    start: Range::Position,
    end: Range::Position,
    cmp: Compare,
) -> bool
where
    Range: RandomAccessRange + ?Sized,
    Compare: Fn(&Range::Element, &Range::Element) -> bool,
{
    is_heap_until_by(rng, start, end.clone(), cmp) == end
}

/// Returns true if given range is a heap.
///
/// # Precondition
///   - `[start, end)` represents valid positions in rng.
///
/// # Postcondition
///   - Returns true if range at `[start, end)` of rng is a heap.
///   - Otherwise, returns false.
///   - Complexity: O(n) comparisions.
///
/// Where n is number of elements in `[start, end)`.
///
/// # Example
/// ```rust
/// use stl::*;
///
/// let arr = [9, 5, 4, 1, 1, 3, 2];
/// assert!(algo::is_heap(&arr, arr.start(), arr.end()));
/// ```
pub fn is_heap<Range>(
    rng: &Range,
    start: Range::Position,
    end: Range::Position,
) -> bool
where
    Range: RandomAccessRange + ?Sized,
    Range::Element: Ord,
{
    is_heap_by(rng, start, end, |x, y| x < y)
}

/// Inserts last element in specified range into a heap wrt cmp. After insertion, full range would
/// be heap wrt cmp.
///
/// # Precondition
///   - `[start, end)` represents valid range in rng.
///   - `start == end` || `[start, end - 1)` should be a heap wrt cmp.
///   - cmp follows strict-weak-ordering relationship.
///
/// # Postcondition
///   - Inserts element at `end - 1` to heap at `[start, end - 1)` in rng. After
///     operation `[start, end)` is a heap wrt cmp.
///   - Complexity: O(log n) comparisions.
///
/// Where n is number of elements in `[start, end)`.
///
/// # Example
/// ```rust
/// use stl::*;
/// use rng::infix::*;
///
/// let mut arr = [8, 2, 9];
/// let start = arr.start();
/// let end = arr.end();
/// algo::push_heap_by(&mut arr, start, end, |x, y| x < y);
/// assert!(arr.is_heap_by(|x, y| x < y));
/// ```
pub fn push_heap_by<Range, Compare>(
    rng: &mut Range,
    start: Range::Position,
    end: Range::Position,
    cmp: Compare,
) where
    Range: RandomAccessRange + SemiOutputRange + ?Sized,
    Compare: Fn(&Range::Element, &Range::Element) -> bool,
{
    if start == end {
        return;
    }

    let mut cur = rng.distance(start.clone(), end) - 1;
    while cur > 0 {
        let parent = (cur - 1) / 2;
        let parent_pos = rng.after_n(start.clone(), parent);
        let cur_pos = rng.after_n(start.clone(), cur);
        if cmp(rng.at(&parent_pos), rng.at(&cur_pos)) {
            rng.swap_at(&parent_pos, &cur_pos);
            cur = parent;
        } else {
            break;
        }
    }
}

/// Inserts last element in specified range into a heap. After insertion, full range would be a
/// heap.
///
/// # Precondition
///   - `[start, end)` represents valid range in rng.
///   - `start == end` || `[start, end - 1)` should be a heap.
///
/// # Postcondition
///   - Inserts element at `end - 1` to heap at `[start, end - 1)` in rng. After
///     operation `[start, end)` is a heap.
///   - Complexity: O(log n) comparisions.
///
/// Where n is number of elements in `[start, end)`.
///
/// # Example
/// ```rust
/// use stl::*;
/// use rng::infix::*;
///
/// let mut arr = [8, 2, 9];
/// let start = arr.start();
/// let end = arr.end();
/// algo::push_heap(&mut arr, start, end);
/// assert!(arr.is_heap());
/// ```
pub fn push_heap<Range>(
    rng: &mut Range,
    start: Range::Position,
    end: Range::Position,
) where
    Range: RandomAccessRange + SemiOutputRange + ?Sized,
    Range::Element: Ord,
{
    push_heap_by(rng, start, end, |x, y| x < y)
}

/// # Precondition
///   - `[start, end)` represents valid positions in rng.
///   - children of start element should be a heap wrt cmp.
///   - cmp should follow strict-weak-ordering relationship.
///
/// # Postcondition
///   - Reorders element in rng such that whole range is a heap.
///   - Complexity: O(log n) comparisions.
///
/// Where n is number of elements in `[start, end)`.
fn heapify<Range, Compare>(
    rng: &mut Range,
    start: Range::Position,
    end: Range::Position,
    cmp: Compare,
) where
    Range: RandomAccessRange + SemiOutputRange + ?Sized,
    Compare: Fn(&Range::Element, &Range::Element) -> bool,
{
    let n = rng.distance(start.clone(), end.clone());

    let mut root = 0;

    loop {
        let left_child = root * 2 + 1;
        let right_child = root * 2 + 2;

        let root_pos = rng.after_n(start.clone(), root);
        let mut largest = root_pos.clone();

        if left_child < n {
            let left_pos = rng.after_n(start.clone(), left_child);
            if cmp(rng.at(&largest), rng.at(&left_pos)) {
                largest = left_pos;
            }
        }

        if right_child < n {
            let right_pos = rng.after_n(start.clone(), right_child);
            if cmp(rng.at(&largest), rng.at(&right_pos)) {
                largest = right_pos;
            }
        }

        if largest == root_pos {
            break;
        }

        rng.swap_at(&root_pos, &largest);
        root = rng.distance(start.clone(), largest);
    }
}

/// Swaps element at `start` position with element before `end` position and ensures `[start, end - 1)` is a heap wrt cmp.
///
/// # Precondition
///   - `[start, end)` represents valid positions in rng.
///   - rng at `[start, end)` is a heap wrt cmp.
///   - cmp should follow strict-weak-ordering relationship.
///
/// # Postcondition
///   - Swaps element at `start` position with element before `end` position
///     and then ensures `[start, end - 1)` is a heap wrt cmp.
///   - If rng at `[start, end)` is empty, then do nothing.
///   - Complexity: O(log n) comparisions.
///
/// Where n is number of elements in `[start, end)`.
///
/// # Example
/// ```rust
/// use stl::*;
/// use rng::infix::*;
///
/// let mut arr = [9, 8, 7];
/// algo::pop_heap_by(&mut arr, 0, 3, |x, y| x < y);
/// assert!(&arr[0..2].is_heap_by(|x, y| x < y));
/// assert!(arr.equals(&[8, 7, 9]));
/// ```
pub fn pop_heap_by<Range, Compare>(
    rng: &mut Range,
    start: Range::Position,
    end: Range::Position,
    cmp: Compare,
) where
    Range: RandomAccessRange + SemiOutputRange + ?Sized,
    Compare: Fn(&Range::Element, &Range::Element) -> bool,
{
    let n = rng.distance(start.clone(), end.clone());
    if n == 0 || n == 1 {
        return;
    }

    let prev = rng.before(end);
    rng.swap_at(&start, &prev);
    heapify(rng, start, prev, cmp);
}

/// Swaps element at `start` position with element before `end` position and ensures `[start, end - 1)` is a heap.
///
/// # Precondition
///   - `[start, end)` represents valid positions in rng.
///   - rng at `[start, end)` is a heap.
///
/// # Postcondition
///   - Swaps element at `start` position with element before `end` position
///     and then ensures `[start, end - 1)` is a heap.
///   - If rng at `[start, end)` is empty, then do nothing.
///   - Complexity: O(log n) comparisions.
///
/// Where n is number of elements in `[start, end)`.
///
/// # Example
/// ```rust
/// use stl::*;
/// use rng::infix::*;
///
/// let mut arr = [9, 8, 7];
/// algo::pop_heap(&mut arr, 0, 3);
/// assert!(&arr[0..2].is_heap());
/// println!("array: {:?}", arr);
/// assert!(arr.equals(&[8, 7, 9]));
/// ```
pub fn pop_heap<Range>(
    rng: &mut Range,
    start: Range::Position,
    end: Range::Position,
) where
    Range: RandomAccessRange + SemiOutputRange + ?Sized,
    Range::Element: Ord,
{
    pop_heap_by(rng, start, end, |x, y| x < y);
}

<<<<<<< HEAD
/// Converts heap in range into sorted range wrt cmp.
///
/// # Precondition
///  - `[start, end)` represents valid positions in rng.
///  - rng at `[start, end)` is a heap.
///
/// # Postcondition
///  - Sorts the elements in rng such that the whole range is in non-decending order.
///  - Complexity: O(n.log2(n)) comparisions.
///
/// Example
=======
/// Reorders the range such that resulting range is heap wrt cmp.
///
/// # Precondition
///   - `[start, end)` represents valid position in rng.
///   - cmp follows strict-weak-ordering relationship.
///
/// # Postcondition
///   - Reorders rng at `[start, end)` such that resulting range at `[start, end)`
///     is a heap wrt cmp.
///   - Complexity: O(n) comparisions.
///
/// Where n is number of elements in `[start, end)`.
///
/// # Example
>>>>>>> 37e30c86
/// ```rust
/// use stl::*;
/// use rng::infix::*;
///
<<<<<<< HEAD
/// let mut arr = [8, 7, 5, 2];
/// let start = arr.start();
/// let end = arr.end();
/// algo::sort_heap_by(&mut arr, start, end, |x, y| x < y);
/// assert!(arr.equals(&[2, 5, 7, 8]));
/// ```
pub fn sort_heap_by<Range, Compare>(
    rng: &mut Range,
    start: Range::Position,
    mut end: Range::Position,
=======
/// let mut arr = [2, 5, 1, 4];
/// let start = arr.start();
/// let end = arr.end();
/// algo::make_heap_by(&mut arr, start, end, |x, y| x < y);
/// assert!(arr.is_heap_by(|x, y| x < y));
/// ```
pub fn make_heap_by<Range, Compare>(
    rng: &mut Range,
    start: Range::Position,
    end: Range::Position,
>>>>>>> 37e30c86
    cmp: Compare,
) where
    Range: RandomAccessRange + SemiOutputRange + ?Sized,
    Compare: Fn(&Range::Element, &Range::Element) -> bool + Clone,
{
<<<<<<< HEAD
    while start != end {
        pop_heap_by(rng, start.clone(), end.clone(), cmp.clone());
        end = rng.before(end);
    }
}
/// Converts heap in range into sorted range.
///
/// # Precondition
///  - `[start, end)` represents valid positions in rng.
///  - rng at `[start, end)` is a heap.
///  - cmp should follow strict-weak-ordering relationship.
///
/// # Postcondition
///  - Sorts the elements in rng such that the whole range is in non-decending order wrt cmp.
///  - Complexity: O(n.log2(n)) comparisions.
///
/// Example
=======
    let n = rng.distance(start.clone(), end.clone());
    if n == 0 || n == 1 {
        return;
    }
    let mut root = n / 2;
    loop {
        let root_pos = rng.after_n(start.clone(), root);
        heapify(rng, root_pos.clone(), end.clone(), cmp.clone());
        if root_pos == start {
            break;
        }
        root -= 1;
    }
}

/// Reorders the range such that resulting range is heap.
///
/// # Precondition
///   - `[start, end)` represents valid position in rng.
///
/// # Postcondition
///   - Reorders rng at `[start, end)` such that resulting range at `[start, end)`
///     is a heap.
///   - Complexity: O(n) comparisions.
///
/// Where n is number of elements in `[start, end)`.
///
/// # Example
>>>>>>> 37e30c86
/// ```rust
/// use stl::*;
/// use rng::infix::*;
///
<<<<<<< HEAD
/// let mut arr = [8, 7, 5, 2];
/// let start = arr.start();
/// let end = arr.end();
/// algo::sort_heap(&mut arr, start, end);
/// assert!(arr.equals(&[2, 5, 7, 8]));
/// ```
pub fn sort_heap<Range>(
=======
/// let mut arr = [2, 5, 1, 4];
/// let start = arr.start();
/// let end = arr.end();
/// algo::make_heap(&mut arr, start, end);
/// assert!(arr.is_heap());
/// ```
pub fn make_heap<Range>(
>>>>>>> 37e30c86
    rng: &mut Range,
    start: Range::Position,
    end: Range::Position,
) where
    Range: RandomAccessRange + SemiOutputRange + ?Sized,
    Range::Element: Ord,
{
<<<<<<< HEAD
    sort_heap_by(rng, start, end, |x, y| x < y);
=======
    make_heap_by(rng, start, end, |x, y| x < y);
>>>>>>> 37e30c86
}<|MERGE_RESOLUTION|>--- conflicted
+++ resolved
@@ -362,7 +362,6 @@
     pop_heap_by(rng, start, end, |x, y| x < y);
 }
 
-<<<<<<< HEAD
 /// Converts heap in range into sorted range wrt cmp.
 ///
 /// # Precondition
@@ -374,27 +373,10 @@
 ///  - Complexity: O(n.log2(n)) comparisions.
 ///
 /// Example
-=======
-/// Reorders the range such that resulting range is heap wrt cmp.
-///
-/// # Precondition
-///   - `[start, end)` represents valid position in rng.
-///   - cmp follows strict-weak-ordering relationship.
-///
-/// # Postcondition
-///   - Reorders rng at `[start, end)` such that resulting range at `[start, end)`
-///     is a heap wrt cmp.
-///   - Complexity: O(n) comparisions.
-///
-/// Where n is number of elements in `[start, end)`.
-///
-/// # Example
->>>>>>> 37e30c86
-/// ```rust
-/// use stl::*;
-/// use rng::infix::*;
-///
-<<<<<<< HEAD
+/// ```rust
+/// use stl::*;
+/// use rng::infix::*;
+///
 /// let mut arr = [8, 7, 5, 2];
 /// let start = arr.start();
 /// let end = arr.end();
@@ -405,7 +387,67 @@
     rng: &mut Range,
     start: Range::Position,
     mut end: Range::Position,
-=======
+    cmp: Compare,
+) where
+    Range: RandomAccessRange + SemiOutputRange + ?Sized,
+    Compare: Fn(&Range::Element, &Range::Element) -> bool + Clone,
+{
+    while start != end {
+        pop_heap_by(rng, start.clone(), end.clone(), cmp.clone());
+        end = rng.before(end);
+    }
+}
+/// Converts heap in range into sorted range.
+///
+/// # Precondition
+///  - `[start, end)` represents valid positions in rng.
+///  - rng at `[start, end)` is a heap.
+///  - cmp should follow strict-weak-ordering relationship.
+///
+/// # Postcondition
+///  - Sorts the elements in rng such that the whole range is in non-decending order wrt cmp.
+///  - Complexity: O(n.log2(n)) comparisions.
+///
+/// Example
+/// ```rust
+/// use stl::*;
+/// use rng::infix::*;
+///
+/// let mut arr = [8, 7, 5, 2];
+/// let start = arr.start();
+/// let end = arr.end();
+/// algo::sort_heap(&mut arr, start, end);
+/// assert!(arr.equals(&[2, 5, 7, 8]));
+/// ```
+pub fn sort_heap<Range>(
+    rng: &mut Range,
+    start: Range::Position,
+    end: Range::Position,
+) where
+    Range: RandomAccessRange + SemiOutputRange + ?Sized,
+    Range::Element: Ord,
+{
+    sort_heap_by(rng, start, end, |x, y| x < y);
+}
+
+/// Reorders the range such that resulting range is heap wrt cmp.
+///
+/// # Precondition
+///   - `[start, end)` represents valid position in rng.
+///   - cmp follows strict-weak-ordering relationship.
+///
+/// # Postcondition
+///   - Reorders rng at `[start, end)` such that resulting range at `[start, end)`
+///     is a heap wrt cmp.
+///   - Complexity: O(n) comparisions.
+///
+/// Where n is number of elements in `[start, end)`.
+///
+/// # Example
+/// ```rust
+/// use stl::*;
+/// use rng::infix::*;
+///
 /// let mut arr = [2, 5, 1, 4];
 /// let start = arr.start();
 /// let end = arr.end();
@@ -416,31 +458,11 @@
     rng: &mut Range,
     start: Range::Position,
     end: Range::Position,
->>>>>>> 37e30c86
     cmp: Compare,
 ) where
     Range: RandomAccessRange + SemiOutputRange + ?Sized,
     Compare: Fn(&Range::Element, &Range::Element) -> bool + Clone,
 {
-<<<<<<< HEAD
-    while start != end {
-        pop_heap_by(rng, start.clone(), end.clone(), cmp.clone());
-        end = rng.before(end);
-    }
-}
-/// Converts heap in range into sorted range.
-///
-/// # Precondition
-///  - `[start, end)` represents valid positions in rng.
-///  - rng at `[start, end)` is a heap.
-///  - cmp should follow strict-weak-ordering relationship.
-///
-/// # Postcondition
-///  - Sorts the elements in rng such that the whole range is in non-decending order wrt cmp.
-///  - Complexity: O(n.log2(n)) comparisions.
-///
-/// Example
-=======
     let n = rng.distance(start.clone(), end.clone());
     if n == 0 || n == 1 {
         return;
@@ -469,20 +491,10 @@
 /// Where n is number of elements in `[start, end)`.
 ///
 /// # Example
->>>>>>> 37e30c86
-/// ```rust
-/// use stl::*;
-/// use rng::infix::*;
-///
-<<<<<<< HEAD
-/// let mut arr = [8, 7, 5, 2];
-/// let start = arr.start();
-/// let end = arr.end();
-/// algo::sort_heap(&mut arr, start, end);
-/// assert!(arr.equals(&[2, 5, 7, 8]));
-/// ```
-pub fn sort_heap<Range>(
-=======
+/// ```rust
+/// use stl::*;
+/// use rng::infix::*;
+///
 /// let mut arr = [2, 5, 1, 4];
 /// let start = arr.start();
 /// let end = arr.end();
@@ -490,7 +502,6 @@
 /// assert!(arr.is_heap());
 /// ```
 pub fn make_heap<Range>(
->>>>>>> 37e30c86
     rng: &mut Range,
     start: Range::Position,
     end: Range::Position,
@@ -498,9 +509,5 @@
     Range: RandomAccessRange + SemiOutputRange + ?Sized,
     Range::Element: Ord,
 {
-<<<<<<< HEAD
-    sort_heap_by(rng, start, end, |x, y| x < y);
-=======
     make_heap_by(rng, start, end, |x, y| x < y);
->>>>>>> 37e30c86
 }