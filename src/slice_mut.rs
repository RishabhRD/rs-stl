--- conflicted
+++ resolved
@@ -796,10 +796,6 @@
     }
 }
 
-<<<<<<< HEAD
-unsafe impl<'a, Whole> Send for SliceMut<'a, Whole> where
-    Whole: ReorderableCollection<Whole = Whole>
-=======
 /// Splitting algorithms.
 impl<'a, Whole> SliceMut<'a, Whole>
 where
@@ -856,7 +852,6 @@
 
 unsafe impl<'a, Whole> Send for SliceMut<'a, Whole> where
     Whole: ReorderableCollection<Whole = Whole> + Send
->>>>>>> 199b76dd
 {
 }
 
