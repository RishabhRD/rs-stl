// SPDX-License-Identifier: MIT
// Copyright (c) 2024 Rishabh Dwivedi (rishabhdwivedi17@gmail.com)

//! # Ranges module
//!
//! The `rng` module provides a collection of range version of STL algorithms
//! as well as some infix version for some subset of algorithms.
//!
//! If infix version of range algorithm is supported, then it is in following
//! format:
//! ```rust
//! use stl::*;
//! use rng::infix::*;
//!
//! let arr = [1, 2, 3];
//!
//! let cnt = rng::count_if(&arr, |x| x % 2 == 1);
//! assert_eq!(cnt, 2);
//! let cnt = arr.count_if(|x| x % 2 == 1);
//! assert_eq!(cnt, 2);
//! ```
//!
//! For all algorithms it is mentioned in doc if infix version is supported or
//! not for that algorithm. Or open infix module to see all supported infix
//! algorithms.
//!
//! For using infix version of supported algorithms use:
//! ```rust
//! use stl::rng::infix::*;
//! ```

#[doc(hidden)]
pub mod find;
#[doc(inline)]
pub use find::*;

#[doc(hidden)]
pub mod count;
#[doc(inline)]
pub use count::*;

#[doc(hidden)]
pub mod of;
#[doc(inline)]
pub use of::*;

#[doc(hidden)]
pub mod mismatch;
#[doc(inline)]
pub use mismatch::*;

#[doc(hidden)]
pub mod adjacent_find;
#[doc(inline)]
pub use adjacent_find::*;

#[doc(hidden)]
pub mod equals;
#[doc(inline)]
pub use equals::*;

#[doc(hidden)]
pub mod copy;
#[doc(inline)]
pub use copy::*;

#[doc(hidden)]
pub mod transform;
#[doc(inline)]
pub use transform::*;

#[doc(hidden)]
pub mod replace;
#[doc(inline)]
pub use replace::*;

#[doc(hidden)]
pub mod fill;
#[doc(inline)]
pub use fill::*;

#[doc(hidden)]
pub mod remove;
#[doc(inline)]
pub use remove::*;

#[doc(hidden)]
pub mod unique;
#[doc(inline)]
pub use unique::*;

#[doc(hidden)]
pub mod reverse;
#[doc(inline)]
pub use reverse::*;

#[doc(hidden)]
pub mod rotate;
#[doc(inline)]
pub use rotate::*;

#[doc(hidden)]
pub mod minmax;
#[doc(inline)]
pub use minmax::*;

#[doc(hidden)]
pub mod partition;
#[doc(inline)]
pub use partition::*;

#[doc(hidden)]
<<<<<<< HEAD
pub mod sort;
#[doc(inline)]
pub use sort::*;
=======
pub mod heap;
#[doc(inline)]
pub use heap::*;

#[doc(hidden)]
pub mod merge;
#[doc(inline)]
pub use merge::*;

#[doc(hidden)]
pub mod swap_ranges;
#[doc(inline)]
pub use swap_ranges::*;

#[doc(hidden)]
pub mod binary_search;
#[doc(inline)]
pub use binary_search::*;
>>>>>>> 7163744e

pub mod infix {
    //! Defines extension traits to support infix version of range algorithms.
    //!
    //! For preconditions and postcondition of any algorithm see `rng` module
    //! functions.

    #[doc(inline)]
    pub use super::adjacent_find::infix::*;
    #[doc(inline)]
    pub use super::binary_search::infix::*;
    #[doc(inline)]
    pub use super::count::infix::*;
    #[doc(inline)]
    pub use super::equals::infix::*;
    #[doc(inline)]
    pub use super::fill::infix::*;
    #[doc(inline)]
    pub use super::find::infix::*;
    #[doc(inline)]
    pub use super::heap::infix::*;
    #[doc(inline)]
    pub use super::minmax::infix::*;
    #[doc(inline)]
    pub use super::of::infix::*;
    #[doc(inline)]
    pub use super::partition::infix::*;
    #[doc(inline)]
    pub use super::remove::infix::*;
    #[doc(inline)]
    pub use super::replace::infix::*;
    #[doc(inline)]
    pub use super::reverse::infix::*;
    #[doc(inline)]
    pub use super::rotate::infix::*;
    #[doc(inline)]
    pub use super::sort::infix::*;
    #[doc(inline)]
    pub use super::unique::infix::*;
}<|MERGE_RESOLUTION|>--- conflicted
+++ resolved
@@ -110,11 +110,11 @@
 pub use partition::*;
 
 #[doc(hidden)]
-<<<<<<< HEAD
 pub mod sort;
 #[doc(inline)]
 pub use sort::*;
-=======
+
+#[doc(hidden)]
 pub mod heap;
 #[doc(inline)]
 pub use heap::*;
@@ -133,7 +133,6 @@
 pub mod binary_search;
 #[doc(inline)]
 pub use binary_search::*;
->>>>>>> 7163744e
 
 pub mod infix {
     //! Defines extension traits to support infix version of range algorithms.
