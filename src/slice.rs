--- conflicted
+++ resolved
@@ -712,11 +712,7 @@
 }
 
 unsafe impl<'a, Whole> Send for Slice<'a, Whole> where
-<<<<<<< HEAD
-    Whole: Collection<Whole = Whole>
-=======
     Whole: Collection<Whole = Whole> + Send
->>>>>>> 199b76dd
 {
 }
 
