--- conflicted
+++ resolved
@@ -236,17 +236,10 @@
 
 ### Heap Operations
 
-<<<<<<< HEAD
-- [x] push_heap
-- [x] pop_heap
-- [ ] make_heap
 - [x] sort_heap -> sort_heap, sort_heap_by
-=======
 - [x] push_heap -> push_heap, push_heap_by
 - [x] pop_heap -> pop_heap, pop_heap_by
 - [x] make_heap -> make_heap, make_heap_by
-- [ ] sort_heap
->>>>>>> 37e30c86
 - [x] is_heap -> is_heap, is_heap_by
 - [x] is_heap_until -> is_heap_until, is_heap_until_by
 
